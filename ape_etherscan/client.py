<<<<<<< HEAD
from typing import Dict, Optional, List
=======
from typing import Dict, List, Optional
>>>>>>> 2c36a7e6

import requests
from ape.exceptions import ApeException
from ape.utils import USER_AGENT


def get_etherscan_uri(network_name: str):
    return (
        f"https://{network_name}.etherscan.io"
        if network_name != "mainnet"
        else "https://etherscan.io"
    )


def get_etherscan_api_uri(network_name: str, is_api=True):
    return (
        f"https://api-{network_name}.etherscan.io/api"
        if network_name != "mainnet"
        else "https://api.etherscan.io/api"
    )


class _APIClient:
    def __init__(self, network_name: str, module_name: str):
        self._network_name = network_name
        self._module_name = module_name

    @property
    def base_uri(self) -> str:
        return get_etherscan_api_uri(self._network_name)

    @property
    def base_params(self) -> Dict:
        return {"module": self._module_name}

    def _get(self, params: Optional[Dict] = None) -> List:
        headers = {"User-Agent": USER_AGENT}
        response = requests.get(self.base_uri, params=params, headers=headers)
        response.raise_for_status()
        response_data = response.json()
        result = response_data.get("result")
        if not result:
            raise ResponseError(response.text)

        return result


class ContractClient(_APIClient):
    def __init__(self, network_name: str, address: str):
        self._address = address
        super().__init__(network_name, "contract")

    def get_source_code(self) -> Optional[Dict]:
        params = {**self.base_params, "action": "getsourcecode", "address": self._address}
        result = self._get(params=params)
        return result[0] if len(result) == 1 else None


class AccountClient(_APIClient):
    def __init__(self, network_name: str, address: str):
        self._address = address
        super().__init__(network_name, "account")

    def get_normal_transactions(self) -> List[Dict]:
        params = {**self.base_params, "action": "txlist", "address": self._address}
        result = self._get(params=params)
        return result



class ClientFactory:
    def __init__(self, network_name: str):
        self._network_name = network_name

    def get_contract_client(self, contract_address: str) -> ContractClient:
        return ContractClient(self._network_name, contract_address)

    def get_account_client(self, account_address: str) -> AccountClient:
        return AccountClient(self._network_name, account_address)


class ResponseError(ApeException):
    """
    Raised when the response is not correct.
    """

    def __init__(self, response_text: str):
        super().__init__(f"Response is not expected:\n{response_text}")<|MERGE_RESOLUTION|>--- conflicted
+++ resolved
@@ -1,12 +1,9 @@
-<<<<<<< HEAD
-from typing import Dict, Optional, List
-=======
-from typing import Dict, List, Optional
->>>>>>> 2c36a7e6
+from typing import Dict, List, Optional, Iterator
 
 import requests
 from ape.exceptions import ApeException
 from ape.utils import USER_AGENT
+from requests import Response
 
 
 def get_etherscan_uri(network_name: str):
@@ -43,6 +40,9 @@
         response = requests.get(self.base_uri, params=params, headers=headers)
         response.raise_for_status()
         response_data = response.json()
+        if response_data.get("isError", 0) or response_data.get("message", "") == "NOTOK":
+            raise ResponseError(response)
+
         result = response_data.get("result")
         if not result:
             raise ResponseError(response.text)
@@ -66,11 +66,41 @@
         self._address = address
         super().__init__(network_name, "account")
 
-    def get_normal_transactions(self) -> List[Dict]:
-        params = {**self.base_params, "action": "txlist", "address": self._address}
+    def get_all_normal_transactions(
+        self,
+        start_block: Optional[int] = None,
+        end_block: Optional[int] = None,
+        offset: int = 10,
+        sort: str = "asc",
+    ) -> Iterator[List[Dict]]:
+        page_num = 1
+        last_page_results = offset  # Start at offset to trigger iteration
+        while last_page_results == offset:
+            page = self._get_page_of_normal_transactions(
+                page_num, start_block, end_block, offset=offset, sort=sort
+            )
+
+            if len(page):
+                yield page
+
+            last_page_results = len(page)
+            page_num += 1
+
+    def _get_page_of_normal_transactions(
+        self, page: int, start_block: int, end_block: int, offset: int = 10, sort: str = "asc"
+    ) -> List[Dict]:
+        params = {
+            **self.base_params,
+            "action": "txlist",
+            "address": self._address,
+            "startblock": start_block,
+            "endblock": end_block,
+            "page": page,
+            "offset": offset,
+            "sort": sort,
+        }
         result = self._get(params=params)
         return result
-
 
 
 class ClientFactory:
@@ -89,5 +119,14 @@
     Raised when the response is not correct.
     """
 
-    def __init__(self, response_text: str):
-        super().__init__(f"Response is not expected:\n{response_text}")+    def __init__(self, response: Response):
+        self.response = response
+        response_data = response.json()
+        if "result" in response_data:
+            message = response_data["result"]
+        elif "message" in response_data:
+            message = response_data["message"]
+        else:
+            message = response.text
+
+        super().__init__(f"Response indicated failure: {message}")