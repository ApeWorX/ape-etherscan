import json
from json.decoder import JSONDecodeError
from typing import Iterator, Optional

from ape.api import ExplorerAPI, ReceiptAPI
from ape.types import AddressType, ContractType

from ape_etherscan.client import ClientFactory, get_etherscan_uri


class Etherscan(ExplorerAPI):
    def get_address_url(self, address: str) -> str:
        etherscan_uri = get_etherscan_uri(self.network.ecosystem.name, self.network.name)
        return f"{etherscan_uri}/address/{address}"

    def get_transaction_url(self, transaction_hash: str) -> str:
        etherscan_uri = get_etherscan_uri(self.network.ecosystem.name, self.network.name)
        return f"{etherscan_uri}/tx/{transaction_hash}"

    @property
<<<<<<< HEAD
    def _client_factory(self):
        return ClientFactory(self.network.ecosystem.name, self.network.name)
=======
    def _client_factory(self) -> ClientFactory:
        return ClientFactory(self.network.name)
>>>>>>> 68d4861f

    def get_contract_type(self, address: str) -> Optional[ContractType]:
        client = self._client_factory.get_contract_client(address)
        source_code = client.get_source_code()
        abi_string = source_code.abi
        if not abi_string:
            return None

        try:
            abi = json.loads(abi_string)
        except JSONDecodeError:
            return None

        return ContractType.parse_obj({"abi": abi, "contractName": source_code.name})

    def get_account_transactions(self, address: AddressType) -> Iterator[ReceiptAPI]:
        client = self._client_factory.get_account_client(address)
        for receipt_data in client.get_all_normal_transactions():
            if "confirmations" in receipt_data:
                receipt_data["required_confirmations"] = receipt_data.pop("confirmations")
            if "txreceipt_status" in receipt_data:
                # NOTE: Ethrscan uses `""` for `0` in the receipt status.
                status = receipt_data.pop("txreceipt_status") or 0
                receipt_data["status"] = status

            yield self.network.ecosystem.decode_receipt(receipt_data)<|MERGE_RESOLUTION|>--- conflicted
+++ resolved
@@ -18,13 +18,8 @@
         return f"{etherscan_uri}/tx/{transaction_hash}"
 
     @property
-<<<<<<< HEAD
     def _client_factory(self):
         return ClientFactory(self.network.ecosystem.name, self.network.name)
-=======
-    def _client_factory(self) -> ClientFactory:
-        return ClientFactory(self.network.name)
->>>>>>> 68d4861f
 
     def get_contract_type(self, address: str) -> Optional[ContractType]:
         client = self._client_factory.get_contract_client(address)
