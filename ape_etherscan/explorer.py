--- conflicted
+++ resolved
@@ -61,15 +61,11 @@
                 status = receipt_data.pop("txreceipt_status") or 0
                 receipt_data["status"] = status
 
-<<<<<<< HEAD
             if receipt_data.get("nonce") == "":
                 receipt_data["nonce"] = None
 
             yield self.network.ecosystem.decode_receipt(receipt_data)
-=======
-            yield self.network.ecosystem.decode_receipt(receipt_data)
 
     def publish_contract(self, address: AddressType):
         verifier = SourceVerifier(address, self._client_factory)
-        return verifier.attempt_verification()
->>>>>>> 2dec653d
+        return verifier.attempt_verification()