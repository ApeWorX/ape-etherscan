import json
from json.decoder import JSONDecodeError
from typing import Optional, Iterator

<<<<<<< HEAD
from ape.api import ExplorerAPI, ReceiptAPI, TransactionStatusEnum
from ape.types import ABI, ContractType, AddressType

from ape_etherscan.client import ClientFactory, get_etherscan_uri
from ape_ethereum.ecosystem import Receipt
=======
from ape.api import ExplorerAPI
from ape.types import ABI, ContractType

from ape_etherscan.client import ClientFactory, get_etherscan_uri
>>>>>>> 34707973


class Etherscan(ExplorerAPI):
    def get_address_url(self, address: str) -> str:
        return f"{get_etherscan_uri(self.network.name)}/address/{address}"

    def get_transaction_url(self, transaction_hash: str) -> str:
        return f"{get_etherscan_uri(self.network.name)}/tx/{transaction_hash}"

    @property
    def _client_factory(self):
        return ClientFactory(self.network.name)

    def get_contract_type(self, address: str) -> Optional[ContractType]:
        client = self._client_factory.get_contract_client(address)
        source_code = client.get_source_code() or {}
        abi_string = source_code.get("ABI")
        if not abi_string:
            return None

        try:
            abi_list = json.loads(abi_string)
        except JSONDecodeError:
            return None

        abi = [ABI.from_dict(item) for item in abi_list]
        contract_name = source_code.get("ContractName", "unknown")
<<<<<<< HEAD
        return ContractType(abi=abi, contractName=contract_name)  # type: ignore

    def get_account_transactions(self, address: AddressType) -> Iterator[ReceiptAPI]:
        client = self._client_factory.get_account_client(address)
        for page_of_transactions in client.get_all_normal_transactions():
            transactions = page_of_transactions
            for transaction in transactions:
                if "confirmations" in transaction:
                    transaction["required_confirmations"] = transaction.pop("confirmations")
                if "txreceipt_status" in transaction:
                    transaction["status"] = transaction.pop("txreceipt_status")

                yield Receipt.decode(transaction)
=======
        return ContractType(abi=abi, contractName=contract_name)  # type: ignore
>>>>>>> 34707973
<|MERGE_RESOLUTION|>--- conflicted
+++ resolved
@@ -1,19 +1,12 @@
 import json
 from json.decoder import JSONDecodeError
-from typing import Optional, Iterator
+from typing import Iterator, Optional
 
-<<<<<<< HEAD
-from ape.api import ExplorerAPI, ReceiptAPI, TransactionStatusEnum
-from ape.types import ABI, ContractType, AddressType
+from ape.api import ExplorerAPI, ReceiptAPI
+from ape.types import ABI, AddressType, ContractType
+from ape_ethereum.ecosystem import Receipt
 
 from ape_etherscan.client import ClientFactory, get_etherscan_uri
-from ape_ethereum.ecosystem import Receipt
-=======
-from ape.api import ExplorerAPI
-from ape.types import ABI, ContractType
-
-from ape_etherscan.client import ClientFactory, get_etherscan_uri
->>>>>>> 34707973
 
 
 class Etherscan(ExplorerAPI):
@@ -41,7 +34,6 @@
 
         abi = [ABI.from_dict(item) for item in abi_list]
         contract_name = source_code.get("ContractName", "unknown")
-<<<<<<< HEAD
         return ContractType(abi=abi, contractName=contract_name)  # type: ignore
 
     def get_account_transactions(self, address: AddressType) -> Iterator[ReceiptAPI]:
@@ -54,7 +46,4 @@
                 if "txreceipt_status" in transaction:
                     transaction["status"] = transaction.pop("txreceipt_status")
 
-                yield Receipt.decode(transaction)
-=======
-        return ContractType(abi=abi, contractName=contract_name)  # type: ignore
->>>>>>> 34707973
+                yield Receipt.decode(transaction)