--- conflicted
+++ resolved
@@ -42,13 +42,7 @@
     "busl-1.1": 14,
 }
 _SPDX_ID_KEY = "SPDX-License-Identifier: "
-
-<<<<<<< HEAD
-ECOSYSTEMS_VERIFY_USING_JSON = ("ethereum", "base", "blast")
-# TODO: Check them all - I think that they've released this feature undocumented across all networks
-=======
 ECOSYSTEMS_VERIFY_USING_JSON = ("arbitrum", "base", "blast", "ethereum")
->>>>>>> b076cc86
 
 
 class LicenseType(Enum):
@@ -309,12 +303,7 @@
               to validate the contract.
         """
         version = str(self.compiler.version)
-<<<<<<< HEAD
         compiler = compiler or self.compiler
-=======
-
-        compiler = self.compiler
->>>>>>> b076cc86
         valid = True
         settings = {}
         if compiler:
@@ -322,7 +311,6 @@
             output_contracts = settings.get("outputSelection", {})
             for contract_id in compiler.contractTypes or []:
                 parts = contract_id.split(":")
-<<<<<<< HEAD
                 cname = None
                 if len(parts) == 2:
                     _, cname = parts
@@ -330,15 +318,6 @@
                     cname = parts[0]
 
                 if not cname or cname not in output_contracts:
-=======
-                if len(parts) == 2:
-                    _, cname = parts
-
-                else:
-                    cname = parts[0]
-
-                if cname not in output_contracts:
->>>>>>> b076cc86
                     valid = False
                     break
 
