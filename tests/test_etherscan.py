import json
from pathlib import Path

import pytest
from ape import networks
from ape.api.explorers import ExplorerAPI
from requests import Response

from ape_etherscan import NETWORKS

ADDRESS = "https://etherscan.io/address/0xAb5801a7D398351b8bE11C439e05C5B3259aeC9B"
TRANSACTION = "0x0da22730986e96aaaf5cedd5082fea9fd82269e41b0ee020d966aa9de491d2e6"
MOCK_RESPONSES_PATH = Path(__file__).parent / "mock_responses"

# A map of each mock response to its contract name for testing `get_contract_type()`.
EXPECTED_CONTRACT_NAME_MAP = {
    "get_contract_response.json": "BoredApeYachtClub",
    "get_proxy_contract_response.json": "Vyper_contract",
}


@pytest.fixture(params=([f.name for f in MOCK_RESPONSES_PATH.iterdir()]))
<<<<<<< HEAD
def mock_abi_response(request, mocker):
    test_data_path = MOCK_RESPONSES_PATH / request.param

    with open(test_data_path) as response_data_file:
        yield _mock_response(mocker, file_name, response_data_file)


def _mock_response(mocker, file_name: str, response_data_file):
    response = mocker.MagicMock(spec=Response)
    mock_response_dict = json.load(response_data_file)
    response.json.return_value = mock_response_dict
    response.text.return_value = json.dumps(mock_response_dict)
    response.file_name = file_name
    return response


@pytest.fixture
def mock_account_transactions_response(mocker):
    file_name = "get_account_transactions.json"
    test_data_path = MOCK_RESPONSES_PATH / file_name
    with open(test_data_path) as response_data_file:
        return _mock_response(mocker, file_name, response_data_file)


def get_explorer(network_name: str = "development") -> ExplorerAPI:
    return getattr(networks.ethereum, network_name).explorer


def setup_mock_get(mocker, etherscan_abi_response, expected_params):
    get_patch = mocker.patch("ape_etherscan.client.requests")

    def get_mock_response(method, base_uri, params=None, *args, **kwargs):
        # Request will fail if made with incorrect parameters.
        assert method == "GET"
        assert base_uri == "https://api.etherscan.io/api"
        assert params == expected_params, "Was not called with the expected request parameters."
        return etherscan_abi_response

    get_patch.request.side_effect = get_mock_response
    return get_patch


@pytest.mark.parametrize(
    "network,expected_prefix,address",
    [(NETWORKS[0], "etherscan.io", ADDRESS), (NETWORKS[1], "ropsten.etherscan.io", ADDRESS)],
)
def test_get_address_url(network, expected_prefix, address):
    expected = f"https://{expected_prefix}/address/{ADDRESS}"
    explorer = get_explorer(network)
    actual = explorer.get_address_url(address)  # type: ignore
    assert actual == expected


@pytest.mark.parametrize(
    "network,expected_prefix,tx_hash",
    [
        (NETWORKS[0], "etherscan.io", TRANSACTION),
        (NETWORKS[1], "ropsten.etherscan.io", TRANSACTION),
    ],
)
def test_get_transaction_url(network, expected_prefix, tx_hash):
    expected = f"https://{expected_prefix}/tx/{tx_hash}"
    explorer = get_explorer(network)
    actual = explorer.get_transaction_url(tx_hash)
    assert actual == expected


def test_get_contract_type(mocker, mock_abi_response):
=======
def etherscan_abi_response(request, mocker):
    response = mocker.MagicMock(spec=Response)
    test_data_path = MOCK_RESPONSES_PATH / request.param

    with open(test_data_path) as response_data_file:
        mock_response_dict = json.load(response_data_file)
        response.json.return_value = mock_response_dict
        response.text.return_value = json.dumps(mock_response_dict)
        response.file_name = request.param
        yield response


def get_explorer(network_name: str = "development") -> ExplorerAPI:
    return getattr(networks.ethereum, network_name).explorer


def setup_mock_get(mocker, etherscan_abi_response, expected_params):
    get_patch = mocker.patch("ape_etherscan.client.requests")

    def get_mock_response(method, base_uri, params=None, *args, **kwargs):
        # Request will fail if made with incorrect parameters.
        assert method == "GET"
        assert base_uri == "https://api.etherscan.io/api"
        assert params == expected_params
        return etherscan_abi_response

    get_patch.request.side_effect = get_mock_response
    return get_patch


@pytest.mark.parametrize(
    "network,expected_prefix,address",
    [(NETWORKS[0], "etherscan.io", ADDRESS), (NETWORKS[1], "ropsten.etherscan.io", ADDRESS)],
)
def test_get_address_url(network, expected_prefix, address):
    expected = f"https://{expected_prefix}/address/{ADDRESS}"
    explorer = get_explorer(network)
    actual = explorer.get_address_url(address)  # type: ignore
    assert actual == expected


@pytest.mark.parametrize(
    "network,expected_prefix,tx_hash",
    [
        (NETWORKS[0], "etherscan.io", TRANSACTION),
        (NETWORKS[1], "ropsten.etherscan.io", TRANSACTION),
    ],
)
def test_get_transaction_url(network, expected_prefix, tx_hash):
    expected = f"https://{expected_prefix}/tx/{tx_hash}"
    explorer = get_explorer(network)
    actual = explorer.get_transaction_url(tx_hash)
    assert actual == expected


def test_get_contract_type(mocker, etherscan_abi_response):
>>>>>>> 34707973
    expected_params = {
        "module": "contract",
        "action": "getsourcecode",
        "address": ADDRESS,
    }
<<<<<<< HEAD
    setup_mock_get(mocker, mock_abi_response, expected_params)
=======
    setup_mock_get(mocker, etherscan_abi_response, expected_params)
>>>>>>> 34707973

    explorer = get_explorer("mainnet")
    actual = explorer.get_contract_type(ADDRESS)  # type: ignore

    actual = actual.contractName
<<<<<<< HEAD
    expected = EXPECTED_CONTRACT_NAME_MAP[mock_abi_response.file_name]
    assert actual == expected


def test_get_account_transactions(mocker, mock_account_transactions_response):
    expected_params = {
        "module": "account",
        "action": "txlist",
        "address": ADDRESS,
        "endblock": None,
        "startblock": None,
        "offset": 100,
        "page": 1,
        "sort": "asc",
    }
    setup_mock_get(mocker, mock_account_transactions_response, expected_params)

    explorer = get_explorer("mainnet")
    actual = [r for r in explorer.get_account_transactions(ADDRESS)]  # type: ignore

    assert actual[0].txn_hash == "GENESIS_ddbd2b932c763ba5b1b7ae3b362eac3e8d40121a"
=======
    expected = EXPECTED_CONTRACT_NAME_MAP[etherscan_abi_response.file_name]
    assert actual == expected
>>>>>>> 34707973
<|MERGE_RESOLUTION|>--- conflicted
+++ resolved
@@ -20,12 +20,11 @@
 
 
 @pytest.fixture(params=([f.name for f in MOCK_RESPONSES_PATH.iterdir()]))
-<<<<<<< HEAD
 def mock_abi_response(request, mocker):
     test_data_path = MOCK_RESPONSES_PATH / request.param
 
     with open(test_data_path) as response_data_file:
-        yield _mock_response(mocker, file_name, response_data_file)
+        yield _mock_response(mocker, request.param, response_data_file)
 
 
 def _mock_response(mocker, file_name: str, response_data_file):
@@ -88,8 +87,6 @@
     assert actual == expected
 
 
-def test_get_contract_type(mocker, mock_abi_response):
-=======
 def etherscan_abi_response(request, mocker):
     response = mocker.MagicMock(spec=Response)
     test_data_path = MOCK_RESPONSES_PATH / request.param
@@ -102,67 +99,18 @@
         yield response
 
 
-def get_explorer(network_name: str = "development") -> ExplorerAPI:
-    return getattr(networks.ethereum, network_name).explorer
-
-
-def setup_mock_get(mocker, etherscan_abi_response, expected_params):
-    get_patch = mocker.patch("ape_etherscan.client.requests")
-
-    def get_mock_response(method, base_uri, params=None, *args, **kwargs):
-        # Request will fail if made with incorrect parameters.
-        assert method == "GET"
-        assert base_uri == "https://api.etherscan.io/api"
-        assert params == expected_params
-        return etherscan_abi_response
-
-    get_patch.request.side_effect = get_mock_response
-    return get_patch
-
-
-@pytest.mark.parametrize(
-    "network,expected_prefix,address",
-    [(NETWORKS[0], "etherscan.io", ADDRESS), (NETWORKS[1], "ropsten.etherscan.io", ADDRESS)],
-)
-def test_get_address_url(network, expected_prefix, address):
-    expected = f"https://{expected_prefix}/address/{ADDRESS}"
-    explorer = get_explorer(network)
-    actual = explorer.get_address_url(address)  # type: ignore
-    assert actual == expected
-
-
-@pytest.mark.parametrize(
-    "network,expected_prefix,tx_hash",
-    [
-        (NETWORKS[0], "etherscan.io", TRANSACTION),
-        (NETWORKS[1], "ropsten.etherscan.io", TRANSACTION),
-    ],
-)
-def test_get_transaction_url(network, expected_prefix, tx_hash):
-    expected = f"https://{expected_prefix}/tx/{tx_hash}"
-    explorer = get_explorer(network)
-    actual = explorer.get_transaction_url(tx_hash)
-    assert actual == expected
-
-
 def test_get_contract_type(mocker, etherscan_abi_response):
->>>>>>> 34707973
     expected_params = {
         "module": "contract",
         "action": "getsourcecode",
         "address": ADDRESS,
     }
-<<<<<<< HEAD
     setup_mock_get(mocker, mock_abi_response, expected_params)
-=======
-    setup_mock_get(mocker, etherscan_abi_response, expected_params)
->>>>>>> 34707973
 
     explorer = get_explorer("mainnet")
     actual = explorer.get_contract_type(ADDRESS)  # type: ignore
 
     actual = actual.contractName
-<<<<<<< HEAD
     expected = EXPECTED_CONTRACT_NAME_MAP[mock_abi_response.file_name]
     assert actual == expected
 
@@ -183,8 +131,5 @@
     explorer = get_explorer("mainnet")
     actual = [r for r in explorer.get_account_transactions(ADDRESS)]  # type: ignore
 
-    assert actual[0].txn_hash == "GENESIS_ddbd2b932c763ba5b1b7ae3b362eac3e8d40121a"
-=======
-    expected = EXPECTED_CONTRACT_NAME_MAP[etherscan_abi_response.file_name]
-    assert actual == expected
->>>>>>> 34707973
+    # From `get_account_transactions.json` response.
+    assert actual[0].txn_hash == "GENESIS_ddbd2b932c763ba5b1b7ae3b362eac3e8d40121a"