import json
import os
import tempfile
from contextlib import contextmanager
from io import StringIO
from json import JSONDecodeError
from pathlib import Path
from tempfile import mkdtemp
from typing import IO, Any, Callable, Dict, Optional, Union
from unittest.mock import MagicMock

import _io  # type: ignore
import ape
import pytest
import yaml
from ape.api import ExplorerAPI
from ape.exceptions import NetworkError
from ape.logging import logger
from ape.managers.config import CONFIG_FILE_NAME
from ape.types import AddressType
from ape.utils import cached_property
from ape_solidity._utils import OUTPUT_SELECTION
from requests import Response

from ape_etherscan import Etherscan
from ape_etherscan.client import _APIClient
from ape_etherscan.types import EtherscanResponse

ape.config.DATA_FOLDER = Path(mkdtemp()).resolve()
ape.config.PROJECT_FOLDER = Path(mkdtemp()).resolve()

MOCK_RESPONSES_PATH = Path(__file__).parent / "mock_responses"
FOO_SOURCE_CODE = """
// SPDX-License-Identifier: AGPL-3.0
pragma solidity ^0.8.20;

import "@bar/bar.sol";

library MyLib {
    function insert(uint value) public returns (bool) {
        return true;
    }
}

contract foo {
    function register(uint value) public {
        require(MyLib.insert(value));
    }
}

contract fooWithConstructor {
    uint public value;
    constructor(uint _value) {
        value = _value;
    }
}
"""
BAR_SOURCE_CODE = r"""
// SPDX-License-Identifier: AGPL-3.0
pragma solidity ^0.8.20;

contract bar {
}
"""
APE_CONFIG_FILE = r"""
dependencies:
  - name: bar
    local: ./bar

solidity:
  import_remapping:
    - "@bar=bar"
"""


@pytest.fixture(scope="session")
def standard_input_json(library):
    return {
        "language": "Solidity",
        "sources": {
            "foo.sol": {"content": FOO_SOURCE_CODE},
            ".cache/bar/local/bar.sol": {"content": BAR_SOURCE_CODE},
        },
        "settings": {
            "optimizer": {"enabled": True, "runs": 200},
            "outputSelection": {
                ".cache/bar/local/bar.sol": {"": ["ast"], "*": OUTPUT_SELECTION},
                "subcontracts/foo.sol": {"": ["ast"], "*": OUTPUT_SELECTION},
            },
            "remappings": ["@bar=.cache/bar/local"],
        },
        "libraryname1": "MyLib",
        "libraryaddress1": library.address,
    }


@pytest.fixture(autouse=True)
def connection(explorer):
    with ape.networks.ethereum.mainnet.use_provider("infura") as provider:
        # TODO: Figure out why this is still needed sometimes,
        #   even after https://github.com/ApeWorX/ape/pull/2022
        if not provider.is_connected:
            provider.connect()

        yield provider


@pytest.fixture
def mock_provider(mocker):
    @contextmanager
    def func(ecosystem_name="ethereum", network_name="mock"):
        mock_provider = mocker.MagicMock()
        mock_provider.network = mocker.MagicMock()
        mock_provider.network.name = network_name
        mock_provider.network.ecosystem = mocker.MagicMock()
        mock_provider.network.ecosystem.name = ecosystem_name
        ape.networks.active_provider = mock_provider

        yield mock_provider

        ape.networks.active_provider = None

    return func


def make_source(base_dir: Path, name: str, content: str):
    source_file = base_dir / f"{name}.sol"
    source_file.touch()
    source_file.write_text(content)


@pytest.fixture(scope="session", autouse=True)
def project():
    base_dir = ape.config.PROJECT_FOLDER
    contracts_dir = base_dir / "contracts"
    dependency_contracts_dir = base_dir / "bar" / "contracts"
    sub_contracts_dir = contracts_dir / "subcontracts"
    sub_contracts_dir.mkdir(exist_ok=True, parents=True)
    dependency_contracts_dir.mkdir(exist_ok=True, parents=True)

    make_source(sub_contracts_dir, "foo", FOO_SOURCE_CODE)
    make_source(dependency_contracts_dir, "bar", BAR_SOURCE_CODE)

    config_file = base_dir / "ape-config.yaml"
    config_file.unlink(missing_ok=True)
    config_file.write_text(APE_CONFIG_FILE)

    with ape.config.using_project(base_dir) as project:
        yield project


@pytest.fixture(scope="session")
def address(contract_to_verify):
    return contract_to_verify.address


@pytest.fixture(scope="session")
def contract_address_map(address):
    return {
        "get_contract_response_flattened": address,
        "get_contract_response_json": "0x000075Dc60EdE898f11b0d5C6cA31D7A6D050eeD",
        "get_contract_response_not_verified": "0x5777d92f208679DB4b9778590Fa3CAB3aC9e2168",
        "get_proxy_contract_response": "0x55A8a39bc9694714E2874c1ce77aa1E599461E18",
        "get_vyper_contract_response": "0xdA816459F1AB5631232FE5e97a05BBBb94970c95",
    }


@pytest.fixture(scope="session")
def account():
    return ape.accounts.test_accounts[0]


@pytest.fixture
def get_expected_account_txns_params():
    def fn(addr):
        return {
            "module": "account",
            "action": "txlist",
            "address": addr,
            "endblock": None,
            "startblock": None,
            "offset": 100,
            "page": 1,
            "sort": "asc",
        }

    return fn


@pytest.fixture(scope="session")
def fake_connection():
    with ape.networks.ethereum.local.use_provider("test"):
        yield


@pytest.fixture
def no_api_key():
    key = os.environ.pop("ETHERSCAN_API_KEY", None)
    yield
    if key:
        os.environ["ETHERSCAN_API_KEY"] = key


@pytest.fixture
def explorer(get_explorer):
    return get_explorer("ethereum", "mainnet")


@pytest.fixture
def get_explorer(mocker):
    def fn(
        ecosystem_name: str = "ethereum", network_name: str = "development", no_mock=False
    ) -> ExplorerAPI:
        try:
            ecosystem = ape.networks.get_ecosystem(ecosystem_name)
        except NetworkError:
            # Use mock
            logger.warning(
                f"Ecosystem 'ape-{ecosystem_name}' not installed; resorting to a mock ecosystem."
            )
            ecosystem = mocker.MagicMock()
            ecosystem.name = ecosystem_name
            network = mocker.MagicMock()
            network.name = network_name
            network.ecosystem = ecosystem
            etherscan = ape.networks.get_ecosystem("ethereum").get_network("mainnet")
            explorer = Etherscan.model_construct(name=etherscan.name, network=network)
            network.explorer = explorer
            explorer.network = network
        else:
            network = ecosystem.get_network(network_name)
            explorer = network.explorer
            assert explorer is not None

        return explorer

    return fn


@pytest.fixture
def response(mocker):
    response = mocker.MagicMock(spec=Response)
    return EtherscanResponse(response, "ethereum", raise_on_exceptions=False)


@pytest.fixture
def mock_backend(mocker, get_expected_account_txns_params, contract_address_map):
    session = mocker.MagicMock()
    backend = MockEtherscanBackend(
        mocker, session, get_expected_account_txns_params, contract_address_map
    )
    _APIClient.session = session
    return backend


class MockEtherscanBackend:
    def __init__(self, mocker, session, get_expected_account_txns_params, contract_address_map):
        self.mocker = mocker
        self.session = session
        self.expected_base_uri = "https://api.etherscan.io/api"  # Default
        self.handlers = {"get": {}, "post": {}}
        self.get_expected_account_txns_params = get_expected_account_txns_params
        self.contract_address_map = contract_address_map

    @cached_property
    def expected_uri_map(
        self,
    ) -> Dict[str, Dict[str, str]]:
        def get_url_f(testnet: bool = False, tld: str = "io"):
            f_str = f"https://api-{{}}.{{}}.{tld}/api" if testnet else f"https://api.{{}}.{tld}/api"
            return f_str.format

        url = get_url_f()
        testnet_url = get_url_f(testnet=True)
        com_url = get_url_f(tld="com")
        org_url = get_url_f(tld="org")
        com_testnet_url = get_url_f(testnet=True, tld="com")
        org_testnet_url = get_url_f(testnet=True, tld="org")

        return {
            "ethereum": {
                "mainnet": url("etherscan"),
                "sepolia": testnet_url("sepolia", "etherscan"),
            },
            "arbitrum": {
                "mainnet": url("arbiscan"),
<<<<<<< HEAD
=======
                "goerli": testnet_url("goerli", "arbiscan"),
>>>>>>> 79034b43
                "sepolia": testnet_url("sepolia", "arbiscan"),
            },
            "fantom": {
                "opera": com_url("ftmscan"),
                "testnet": com_testnet_url("testnet", "ftmscan"),
            },
            "optimism": {
                "mainnet": testnet_url("optimistic", "etherscan"),
                "sepolia": testnet_url("sepolia-optimistic", "etherscan"),
            },
            "polygon": {
                "mainnet": com_url("polygonscan"),
                "amoy": com_testnet_url("testnet", "polygonscan"),
            },
            "base": {
                "sepolia": org_testnet_url("sepolia", "basescan"),
<<<<<<< HEAD
=======
                "goerli": org_testnet_url("goerli", "basescan"),
>>>>>>> 79034b43
                "mainnet": org_url("basescan"),
            },
            "blast": {
                "sepolia": testnet_url("sepolia", "blastscan"),
                "mainnet": url("blastscan"),
            },
            "polygon-zkevm": {
                "mainnet": com_testnet_url("zkevm", "polygonscan"),
                "cardona": com_testnet_url("cardona-zkevm", "polygonscan"),
            },
            "avalanche": {"mainnet": url("snowtrace"), "fuji": testnet_url("testnet", "snowtrace")},
            "bsc": {
                "mainnet": com_url("bscscan"),
                "testnet": com_testnet_url("testnet", "bscscan"),
            },
            "gnosis": {
                "mainnet": url("gnosisscan"),
            },
        }

    def set_network(self, ecosystem: str, network: str):
        self.expected_base_uri = self.expected_uri_map[ecosystem][network.replace("-fork", "")]

    def add_handler(
        self,
        method: str,
        module: str,
        expected_params: Dict,
        return_value: Optional[Any] = None,
        side_effect: Optional[Callable] = None,
    ):
        if isinstance(return_value, (str, dict)):
            return_value = self.get_mock_response(return_value)

        def handler(self, method, base_uri, params=None, data=None, headers=None):
            actual_params = params if method.lower() == "get" else data
            for key, val in expected_params.items():
                if key not in expected_params:
                    # Allow skipping certain assertions
                    continue

                # Handler StringIO objects
                if isinstance(val, StringIO):
                    assert isinstance(actual_params[key], StringIO)
                    text = actual_params[key].read()
                    if text:
                        try:
                            actual_json = json.loads(text)
                        except JSONDecodeError:
                            pytest.fail(f"Response text is not JSON: '{text}'.")
                            return
                    else:
                        # Empty.
                        actual_json = {}

                    val = val.read()
                    expected_json = json.loads(val) if val else {}
                    assert actual_json == expected_json

                else:
                    msg = f"expected={key}"
                    if params:
                        msg = f"{msg} module={params['module']} action={params['action']}"

                    assert actual_params[key] == val, msg

            if return_value:
                return return_value

            elif side_effect:
                result = side_effect()
                return result if isinstance(result, Response) else self.get_mock_response(result)

        self.handlers[method.lower()][module] = handler
        self.session.request.side_effect = self.handle_request

    def handle_request(self, method, base_uri, timeout, headers=None, params=None, data=None):
        if params and "apikey" in params:
            del params["apikey"]
        if data and "apiKey" in data:
            del data["apiKey"]

        assert base_uri == self.expected_base_uri

        if params:
            module = params.get("module")
        elif data:
            module = data.get("module")
        else:
            raise AssertionError("Expected either 'params' or 'data'.")

        handler = self.handlers[method.lower()][module]
        return handler(self, method, base_uri, headers=headers, params=params, data=data)

    def setup_mock_get_contract_type_response(self, file_name: str):
        response = self._get_contract_type_response(file_name)
        address = self.contract_address_map[file_name]
        expected_params = self._expected_get_ct_params(address)
        self.add_handler("GET", "contract", expected_params, return_value=response)
        response.expected_address = address
        return response

    def setup_mock_get_contract_type_response_with_throttling(
        self, file_name: str, retries: int = 2
    ):
        response = self._get_contract_type_response(file_name)
        address = self.contract_address_map[file_name]
        expected_params = self._expected_get_ct_params(address)
        throttled = self.mocker.MagicMock(spec=Response)
        throttled.status_code = 429

        class ThrottleMock:
            counter = 0

            def side_effect(self):
                if self.counter < retries:
                    self.counter += 1
                    return throttled

                return response

        throttler = ThrottleMock()
        self.add_handler("GET", "contract", expected_params, side_effect=throttler.side_effect)
        response.expected_address = address
        return throttler, response

    def _get_contract_type_response(self, file_name: str) -> Any:
        test_data_path = MOCK_RESPONSES_PATH / f"{file_name}.json"
        assert test_data_path.is_file(), f"Setup failed - missing test data {file_name}"
        if "flattened" in file_name:
            with open(test_data_path) as response_data_file:
                return self.get_mock_response(response_data_file, file_name=file_name)

        else:
            # NOTE: Since the JSON is messed up for these, we can' load the mocks
            # even without a weird hack.
            content = (
                MOCK_RESPONSES_PATH / "get_contract_response_json_source_code.json"
            ).read_text()
            data = json.loads(test_data_path.read_text())
            data["SourceCode"] = content
            return self.get_mock_response(data, file_name=file_name)

    def _expected_get_ct_params(self, address: str) -> Dict:
        return {"module": "contract", "action": "getsourcecode", "address": address}

    def setup_mock_account_transactions_response(self, address: AddressType, **overrides):
        file_name = "get_account_transactions.json"
        test_data_path = MOCK_RESPONSES_PATH / file_name
        params = self.get_expected_account_txns_params(address)
        params["address"] = address

        with open(test_data_path) as response_data_file:
            response = self.get_mock_response(
                response_data_file, file_name=file_name, response_overrides=overrides
            )

        return self._setup_account_response(params, response)

    def setup_mock_account_transactions_with_ctor_args_response(
        self, address: AddressType, **overrides
    ):
        file_name = "get_account_transactions_with_ctor_args.json"
        test_data_path = MOCK_RESPONSES_PATH / file_name
        params = self.get_expected_account_txns_params(address)
        params["address"] = address

        with open(test_data_path) as response_data_file:
            response = self.get_mock_response(
                response_data_file, file_name=file_name, response_overrides=overrides
            )

        return self._setup_account_response(params, response)

    def _setup_account_response(self, params, response):
        self.add_handler("GET", "account", params, return_value=response)
        self.set_network("ethereum", "mainnet")
        return response

    def get_mock_response(
        self, response_data: Optional[Union[IO, Dict, str, MagicMock]] = None, **kwargs
    ):
        if isinstance(response_data, str):
            return self.get_mock_response({"result": response_data, **kwargs})

        elif isinstance(response_data, _io.TextIOWrapper):
            return self.get_mock_response(json.load(response_data), **kwargs)

        elif isinstance(response_data, MagicMock):
            # Mock wasn't set.
            response_data = {**kwargs}

        assert isinstance(response_data, dict)
        return self._get_mock_response(response_data=response_data, **kwargs)

    def _get_mock_response(
        self,
        response_data: Optional[Dict] = None,
        response_text: Optional[str] = None,
        *args,
        **kwargs,
    ):
        response = self.mocker.MagicMock(spec=Response)
        if response_data:
            assert isinstance(response_data, dict)  # For mypy
            overrides: Dict = kwargs.get("response_overrides", {})
            response.json.return_value = {**response_data, **overrides}
            if not response_text:
                response_text = json.dumps(response_data or {})

        if response_text:
            response.text = response_text

        response.status_code = 200
        for key, val in kwargs.items():
            setattr(response, key, val)

        return response


@pytest.fixture
def verification_params(address_to_verify, standard_input_json):
    ctor_args = ""  # noqa: E501

    return {
        "action": "verifysourcecode",
        "codeformat": "solidity-standard-json-input",
        "constructorArguements": ctor_args,
        "contractaddress": address_to_verify,
        "contractname": "foo.sol:foo",
        "evmversion": None,
        "licenseType": 1,
        "module": "contract",
        "optimizationUsed": 1,
        "runs": 200,
        "sourceCode": StringIO(json.dumps(standard_input_json)),
    }


@pytest.fixture(scope="session")
def constructor_arguments():
    # abi-encoded representation of uint256 value 42
    return "000000000000000000000000000000000000000000000000000000000000002a"  # noqa: E501


@pytest.fixture(scope="session")
def verification_params_with_ctor_args(
    address_to_verify_with_ctor_args, library, standard_input_json, constructor_arguments
):
    json_data = standard_input_json.copy()
    json_data["libraryaddress1"] = "0x9fE46736679d2D9a65F0992F2272dE9f3c7fa6e0"

    return {
        "action": "verifysourcecode",
        "codeformat": "solidity-standard-json-input",
        "constructorArguements": constructor_arguments,
        "contractaddress": address_to_verify_with_ctor_args,
        "contractname": "foo.sol:fooWithConstructor",
        "evmversion": None,
        "licenseType": 1,
        "module": "contract",
        "optimizationUsed": 1,
        "runs": 200,
        "sourceCode": StringIO(json.dumps(json_data)),
    }


@pytest.fixture(scope="session")
def chain():
    return ape.chain


@pytest.fixture(scope="session")
def solidity(project):
    return project.compiler_manager.solidity


@pytest.fixture(scope="session")
def library(account, project, chain, solidity):
    lib = account.deploy(project.MyLib)
    chain.contracts._local_contract_types[lib.address] = lib.contract_type
    solidity.add_library(lib)
    return lib


@pytest.fixture(scope="session")
def contract_to_verify(fake_connection, library, project, account):
    _ = library  # Ensure library is deployed first.
    return project.foo.deploy(sender=account)


@pytest.fixture(scope="session")
def address_to_verify(contract_to_verify):
    return contract_to_verify


@pytest.fixture(scope="session")
def contract_to_verify_with_ctor_args(fake_connection, project, account):
    # Deploy the library first.
    library = account.deploy(project.MyLib)
    ape.chain.contracts._local_contract_types[library.address] = library.contract_type

    # Add the library to recompile contract `foo`.
    solidity = project.compiler_manager.solidity
    solidity.add_library(library)

    foo = project.fooWithConstructor.deploy(42, sender=account)
    ape.chain.contracts._local_contract_types[address] = foo.contract_type
    return foo


@pytest.fixture(scope="session")
def address_to_verify_with_ctor_args(contract_to_verify_with_ctor_args):
    return contract_to_verify_with_ctor_args.address


@pytest.fixture(scope="session")
def expected_verification_log(address_to_verify):
    return (
        "Contract verification successful!\n"
        f"https://etherscan.io/address/{address_to_verify}#code"
    )


@pytest.fixture(scope="session")
def expected_verification_log_with_ctor_args(address_to_verify_with_ctor_args):
    return (
        "Contract verification successful!\n"
        f"https://etherscan.io/address/{address_to_verify_with_ctor_args}#code"
    )


@pytest.fixture(scope="session")
def temp_config():
    config = ape.config

    @contextmanager
    def func(data: Dict, package_json: Optional[Dict] = None):
        with tempfile.TemporaryDirectory() as temp_dir_str:
            temp_dir = Path(temp_dir_str)

            config._cached_configs = {}
            config_file = temp_dir / CONFIG_FILE_NAME
            config_file.touch()
            config_file.write_text(yaml.dump(data))
            config.load(force_reload=True)

            if package_json:
                package_json_file = temp_dir / "package.json"
                package_json_file.write_text(json.dumps(package_json))

            with config.using_project(temp_dir):
                yield temp_dir

            config_file.unlink()
            config._cached_configs = {}

    return func<|MERGE_RESOLUTION|>--- conflicted
+++ resolved
@@ -284,10 +284,6 @@
             },
             "arbitrum": {
                 "mainnet": url("arbiscan"),
-<<<<<<< HEAD
-=======
-                "goerli": testnet_url("goerli", "arbiscan"),
->>>>>>> 79034b43
                 "sepolia": testnet_url("sepolia", "arbiscan"),
             },
             "fantom": {
@@ -304,10 +300,6 @@
             },
             "base": {
                 "sepolia": org_testnet_url("sepolia", "basescan"),
-<<<<<<< HEAD
-=======
-                "goerli": org_testnet_url("goerli", "basescan"),
->>>>>>> 79034b43
                 "mainnet": org_url("basescan"),
             },
             "blast": {
