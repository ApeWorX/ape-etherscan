--- conflicted
+++ resolved
@@ -66,14 +66,8 @@
     url="https://github.com/ApeWorX/ape-etherscan",
     include_package_data=True,
     install_requires=[
-<<<<<<< HEAD
         "eth-ape>=0.5.0,<0.6.0",
         "requests",  # Use same version as eth-ape
-=======
-        "eth-ape>=0.4.4,<0.5.0",
-        "importlib-metadata ; python_version<'3.8'",
-        "requests>=2.28.1,<3.0.0",
->>>>>>> 2dec653d
     ],
     python_requires=">=3.8,<3.11",
     extras_require=extras_require,
