--- conflicted
+++ resolved
@@ -5,11 +5,7 @@
 extras_require = {
     "test": [  # `test` GitHub Action jobs uses this
         "ape-fantom",  # For testing Fantom integration
-<<<<<<< HEAD
-=======
-        "ape-arbitrum",  # For testing Arbitrum integration
         "ape-optimism",  # Needed for Optimism integration
->>>>>>> 9b60d1d5
         "ape-infura",  # Needed for live network tests
         "pytest>=6.0",  # Core testing package
         "pytest-xdist",  # multi-process runner
